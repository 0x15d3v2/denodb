--- conflicted
+++ resolved
@@ -4,10 +4,7 @@
   OrderDirection,
   QueryBuilder,
   QueryDescription,
-<<<<<<< HEAD
-=======
   QueryType,
->>>>>>> 85410c4f
 } from "./query-builder.ts";
 import type { Database } from "./database.ts";
 import type { PivotModelSchema } from "./model-pivot.ts";
@@ -417,24 +414,12 @@
   static async create(values: Values | Values[]) {
     const insertions = Array.isArray(values) ? values : [values];
 
-<<<<<<< HEAD
-    return this._runQuery(
-      this._currentQuery
-        .table(this.table)
-        .create(
-          insertions.map((field) =>
-            this.formatFieldToDatabase(field)
-          ) as Values[],
-        )
-        .toDescription(),
-=======
     const results = await this._runQuery(
       this._currentQuery.table(this.table).create(
         insertions.map((field) =>
           this.formatFieldToDatabase(field)
         ) as Values[],
       ).toDescription(),
->>>>>>> 85410c4f
     );
 
     if (!Array.isArray(values) && Array.isArray(results)) {
@@ -873,15 +858,9 @@
         this.getComputedPrimaryKey(),
         currentWhereValue,
       ).first();
-<<<<<<< HEAD
-      const currentModelFKValue = currentModelValue[currentModelFKName];
-      return model
-        .where(model.getComputedPrimaryKey(), currentModelFKValue)
-=======
       const currentModelFKValue =
         currentModelValue[currentModelFKName] as FieldValue;
       return model.where(model.getComputedPrimaryKey(), currentModelFKValue)
->>>>>>> 85410c4f
         .first();
     }
 
@@ -983,15 +962,11 @@
       }
     }
 
-<<<<<<< HEAD
-    return model.where(modelPK, this._getCurrentPrimaryKey()).update(values);
-=======
     await model.where(modelPK, this._getCurrentPrimaryKey()).update(
       values,
     );
 
     return this;
->>>>>>> 85410c4f
   }
 
   /** Delete this record from the database.
