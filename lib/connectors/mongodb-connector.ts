--- conflicted
+++ resolved
@@ -1,12 +1,7 @@
-<<<<<<< HEAD
-import { Connector, ConnectorOptions } from "./connector.ts";
-import { QueryDescription } from "../query-builder.ts";
+import type { Connector, ConnectorOptions } from "./connector.ts";
+import type { QueryDescription } from "../query-builder.ts";
 import { BasicTranslator } from "../translators/basic-translator.ts";
 import { Translator } from "../translators/translator.ts";
-=======
-import type { Connector, ConnectorOptions } from "./connector.ts";
-import type { QueryDescription } from "../query-builder.ts";
->>>>>>> caeff49d
 
 type MongoDBOptionsBase = {
   database: string;
