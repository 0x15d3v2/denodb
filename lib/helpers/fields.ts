import { FieldOptions, DataTypes, FieldTypeString } from "../data-types.ts";

/** Add a model field to a table schema. */
export function addFieldToSchema(
  table: any,
  fieldOptions: FieldOptions,
) {
  const type = typeof fieldOptions.type === "string"
    ? fieldOptions.type
    : fieldOptions.type.type!;

  let instruction;

  if (typeof fieldOptions.type === "object") {
    if (fieldOptions.type.relationship) {

      const relationshipPKName: string = fieldOptions.type.relationship.model
        .getComputedPrimaryKey();

      const relationshipPKType: FieldTypeString = fieldOptions.type.relationship.model
        .getComputedPrimaryType();
<<<<<<< HEAD

=======
        
>>>>>>> 629b5dbd
      table[relationshipPKType](fieldOptions.name);

      table
        .foreign(fieldOptions.name)
        .references(
            fieldOptions.type.relationship.model
              .field(relationshipPKName)
          )
        .onDelete("CASCADE");

      return;
    }

    const fieldNameArgs: [string | number | (string | number)[]] = [
      fieldOptions.name,
    ];

    if (fieldOptions.type.length) {
      fieldNameArgs.push(fieldOptions.type.length);
    }

    if (fieldOptions.type.precision) {
      fieldNameArgs.push(fieldOptions.type.precision);
    }

    if (fieldOptions.type.scale) {
      fieldNameArgs.push(fieldOptions.type.scale);
    }

    if (fieldOptions.type.values) {
      fieldNameArgs.push(fieldOptions.type.values);
    }

    if (fieldOptions.type.autoIncrement) {
      instruction = table.increments(fieldOptions.name);
    } else {
      instruction = table[type](...fieldNameArgs);
    }

    if (fieldOptions.type.primaryKey) {
      instruction = instruction.primary(fieldOptions.name);
    }

    if (fieldOptions.type.unique) {
      instruction = instruction.unique(fieldOptions.name);
    }

    if (!fieldOptions.type.allowNull) {
      instruction = instruction.notNullable();
    }
  } else {
    instruction = table[type](fieldOptions.name);
  }

  if (typeof fieldOptions.defaultValue !== "undefined") {
    instruction.defaultTo(fieldOptions.defaultValue);
  }
}<|MERGE_RESOLUTION|>--- conflicted
+++ resolved
@@ -19,11 +19,7 @@
 
       const relationshipPKType: FieldTypeString = fieldOptions.type.relationship.model
         .getComputedPrimaryType();
-<<<<<<< HEAD
-
-=======
         
->>>>>>> 629b5dbd
       table[relationshipPKType](fieldOptions.name);
 
       table
